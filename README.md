--- conflicted
+++ resolved
@@ -60,10 +60,6 @@
 
 **Important:** Routes have to be declared before ```Backbone.Marionette``` and ```Backbone.MarionetteRouter``` are started.
 
-<<<<<<< HEAD
-## Router go !
-
-=======
 ## Start routing
 
 The MarionetteRouter has to be started via the ```start``` method right after the Marionette application has been started.
@@ -91,7 +87,6 @@
 
 ## Router go !
 
->>>>>>> 9ab76d16
 To redirect the user to a certain route when, for example, he clicks a link simply use the ```go``` method.
 
 ```javascript
