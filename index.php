<?php



?>
<!DOCTYPE html>
<html>
<head>
	<title>MarionetteRouter Test</title>

	<style>

		html, body {
			margin: 0;
			padding: 0;
			overflow: auto;
			font-family: Arial, Helvetica, sans-serif;
		}

		body {

		}

		header {
			width: 100%;
			background: rgba(0, 0, 0, 0.8);
			color: white;
		}
		header:after {
			content: ".";
			display: block;
			clear: both;
			visibility: hidden;
			height: 0;
		}

		header h1 {
			float: left;
			margin: 0 15px;
			padding: 0;
			font-size: 1.7em;
			line-height: 40px;
		}

		header nav {
			float: right;
			height: 100%;
		}

		header nav ul {
			margin: 0 15px;
			padding: 0;
			list-style: none;
			height: 100%;
		}

		header nav ul li {
			float: left;
			padding: 0 10px;
			line-height: 40px;
		}

		header nav a {
			color: white;
			text-decoration: none;
		}
		header nav a:hover, header nav a:focus {
			text-decoration: underline;
		}

		header nav ul li.logout {
			display: none;
		}

		#main {
			margin: 10px 15px;
		}

	</style>
</head>
<body>

	<header>
		<h1>MarionetteRouter Test</h1>

		<nav>
			<ul>
				<li class="home"><a href="/" data-route="home">Home</a></li>
				<li class="users"><a href="/users" data-route="users_list">Users</a></li>
				<li class="users-alias"><a href="/some-alias" data-route="users_alias">Users Alias</a></li>
				<li class="user_42"><a href="/users/42" data-route="user_show" data-id="42">User #42</a></li>
				<li class="login"><a href="/login" data-route="login">Login</a></li>
				<li class="logout"><a href="/logout" data-route="logout">Logout</a></li>
			</ul>
		</nav>
	</header>

	<div id="main">
		<div class="user"></div>
		<div class="content"></div>
	</div>


	<!-- Include Libs -->
	<script type="text/javascript" src="/libs/jquery/jquery.min.js"></script>
	<script type="text/javascript" src="/libs/backbone/underscore-min.js"></script>
	<script type="text/javascript" src="/libs/backbone/backbone-min.js"></script>
	<script type="text/javascript" src="/libs/backbone/backbone.marionette.min.js"></script>

	<!-- Include MarionetteRouter -->
	<script type="text/javascript" src="/src/backbone.marionette-router.js"></script>

	<script type="text/javascript">
	(function() {
		"use strict";

		var App = window.App = new Backbone.Marionette.Application();

		App.Router = Backbone.MarionetteRouter;

		App.user = null;

<<<<<<< HEAD
		App.Router.routes = {
			"login": "login"
		};

		App.Router.map(function() {
=======
		Router.map(function() {

			// Catching client-side 404s (optional)
			this.route("404", {
				"action": function(path) {
					console.log("Controller action: 404");
					$(".content").html("<h1>404 ! =(</h1>");
				}
			});
>>>>>>> 9ab76d16
			
			// Declaring a home route
			this.route("home", {
				"path": "/",
				"before": [
					{ "name": "core", "cache": true },
					{ "name": "module", "cache": true }
				],
				"action": function() {
					console.log("Controller action: home");
					$(".content").html("Current page: Home");
				}
			});

			// Declaring a users list route
			this.route("users_list", {
				"path": "/users",
				"before": [
					"home",	// Executing the home route as a trigger
					"other_module"
				],
				"action": function() {
					console.log("Controller action: users_list");
					$(".content").html("Current page: Users");
				}
			});

			// Declaring an alias to the users list route
			this.route("users_alias", {
				"path": "/some-alias",
				"action": "users_list"
			});

			// Declaring a secured route with a parameter
			this.route("user_show", {
				"path": "/users/:id",
				"authed": true,
				"action": function(userId) {
					console.log("Controller action: user_show");
					$(".content").html("Current page: User #" + userId);
				}
			});

			// Declaring a login route
			this.route("login", {
				"path": "/login",
				"authed": false,
				"before": [
					"prompt_user"
				],
				"action": function() {
					console.log("Controller action: login");
					if (App.user != null) {
						$(".user").html("Current user : " + App.user);
						$("nav .login").hide().siblings(".logout").show();

						App.Router.authed = true;

						_.defer(function() {
							App.Router.go("home");
						});
					}
				}
			});

			// Declaring a logout route
			this.route("logout", {
				"path": "/logout",
				"authed": true,
				"action": function() {
					console.log("Controller action: logout");
					if (App.user != null) {
						$(".user").html("");
						$("nav .logout").hide().siblings(".login").show();

						App.user = null;

						App.Router.authed = false;

						_.defer(function() {
							App.Router.go("home");
						});
					}
				}
			});

		});


		App.MenuView = Backbone.Marionette.ItemView.extend({
			"events": {
				"click a": "navigate"
			},

			"initialize": function() {
				console.log("[App.MenuView.initialize] init the menu view");
			},

			"navigate": function(e) {
				e.preventDefault();
				
				var $el = $(e.target);

				var route = $el.attr("data-route"),
					id = $el.attr("data-id");

				if (id !== undefined) {
					App.Router.go(route, [id]);
				} else {
					App.Router.go(route);
				}
			},

			"render": function() {}
		});


		/**
		 * Register to some app events that will be triggered by the router
		 * Typically where you would orchestrate the render of the application
		 */
		var registerEvents = function() {
			App.vent.on("prompt_user", function() {
				App.user = prompt("Enter your name :", "JS Ninja");
			});
<<<<<<< HEAD
=======

>>>>>>> 9ab76d16
			App.vent.on("core", function() {
				console.log("Got trigger: core");
			});

			App.vent.on("module", function() {
				console.log("Got trigger: module");
			});

			App.vent.on("other_module", function() {
				console.log("Got trigger: other module");
			});
		};


		$(function() {
			registerEvents();

			App.start();

			App.Router.start(App, {
				"debug": true
			});

			var menu = new App.MenuView({
				"el": $("header nav")
			});
		});
	})();
	</script>
</body>
</html><|MERGE_RESOLUTION|>--- conflicted
+++ resolved
@@ -120,15 +120,11 @@
 
 		App.user = null;
 
-<<<<<<< HEAD
 		App.Router.routes = {
 			"login": "login"
 		};
 
 		App.Router.map(function() {
-=======
-		Router.map(function() {
-
 			// Catching client-side 404s (optional)
 			this.route("404", {
 				"action": function(path) {
@@ -136,7 +132,6 @@
 					$(".content").html("<h1>404 ! =(</h1>");
 				}
 			});
->>>>>>> 9ab76d16
 			
 			// Declaring a home route
 			this.route("home", {
@@ -262,10 +257,7 @@
 			App.vent.on("prompt_user", function() {
 				App.user = prompt("Enter your name :", "JS Ninja");
 			});
-<<<<<<< HEAD
-=======
-
->>>>>>> 9ab76d16
+
 			App.vent.on("core", function() {
 				console.log("Got trigger: core");
 			});
