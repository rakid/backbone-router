--- conflicted
+++ resolved
@@ -135,15 +135,12 @@
 					pushState: options.pushState,
 					root: options.root
 				});
-<<<<<<< HEAD
-=======
 
 				// Check if the current route exists else trigger a 404
 				if (!existingRoute) {
 					this.log("[Backbone.MarionetteRouter] Inexisting load route");
 					this.processControllers("404", [window.location.pathname]);
 				}
->>>>>>> 9ab76d16
 			}
 		},
 
@@ -322,24 +319,6 @@
 		 */
 		"go": function(name, args) {
 			if (!extendedController[name]) {
-<<<<<<< HEAD
-				this.log("[Backbone.MarionetteRouter] Inexisting route: " + name);
-				return;
-			}
-
-			// Retrieve route path
-			var path = this.path(name);
-
-			// Inject route arguments if necessary
-			if ((_.isObject(args) || _.isArray(args)) && !_.isEmpty(args)) {
-				path = this.parse(path, args);
-			}
-
-			// Navigate the Marionette.AppRouter
-			router.navigate(path, {
-				trigger: true
-			});
-=======
 				this.log("[Backbone.MarionetteRouter] Inexisting route name: " + name);
 				this.processControllers("404", [window.location.pathname]);
 			} else {
@@ -358,7 +337,6 @@
 					});
 				}
 			}
->>>>>>> 9ab76d16
 		},
 
 
